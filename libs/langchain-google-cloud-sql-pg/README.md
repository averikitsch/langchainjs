--- conflicted
+++ resolved
@@ -83,80 +83,6 @@
 
 See the full [Vector Store](https://js.langchain.com/docs/integrations/vectorstores/google_cloudsql_pg) tutorial.
 
-<<<<<<< HEAD
-
-### Document Loader Usage
-
-The PostgresLoader allows you to load documents from a PostgreSQL table or a custom query. You can specify how the data is formatted into Document objects using either a predefined format or a custom formatter function.
-
-Example: Loading Documents from a Table
-
-```javascript
-import { PostgresLoader, PostgresLoaderOptions } from "@langchain/google-cloud-sql-pg";
-
-const documentLoaderArgs: PostgresLoaderOptions = {
-  tableName: "my-table",
-  schemaName: "public",
-  contentColumns: ["fruit_name", "variety", "organic"],
-  metadataColumns: ["fruit_id", "quantity_in_stock", "price_per_unit"],
-  format: "text", // Use a predefined format
-};
-
-const documentLoaderInstance = await PostgresLoader.create(engine, documentLoaderArgs);
-const documents = await documentLoaderInstance.load();
-
-console.log("Loaded Documents:", documents);
-```
-Example: Using a Custom Formatter
-
-If you need a custom format for the pageContent, you can provide a formatter function:
-
-```javascript
-const customFormatter = (row, contentColumns) => {
-  return contentColumns
-    .filter((column) => column in row)
-    .map((column) => `${column}: ${row[column]}`)
-    .join("\n");
-};
-
-const documentLoaderArgs: PostgresLoaderOptions = {
-  tableName: "my-table",
-  schemaName: "public",
-  contentColumns: ["fruit_name", "variety", "organic"],
-  metadataColumns: ["fruit_id", "quantity_in_stock", "price_per_unit"],
-  formatter: customFormatter, // Use a custom formatter
-};
-
-const documentLoaderInstance = await PostgresLoader.create(engine, documentLoaderArgs);
-const documents = await documentLoaderInstance.load();
-
-console.log("Loaded Documents:", documents);
-```
-Example: Loading Documents with a Custom Query
-
-You can also load documents using a custom SQL query:
-
-```javascript
-const documentLoaderArgs: PostgresLoaderOptions = {
-  query: 'SELECT * FROM "my-table" WHERE "organic" = 1', // Custom query
-  contentColumns: ["fruit_name", "variety", "organic"],
-  metadataColumns: ["fruit_id", "quantity_in_stock", "price_per_unit"],
-  format: "text",
-};
-
-const documentLoaderInstance = await PostgresLoader.create(engine, documentLoaderArgs);
-const documents = await documentLoaderInstance.load();
-
-console.log("Loaded Documents:", documents);
-```
-Available Methods in PostgresLoader:
-
--   load(): Loads all documents into an array.
--   lazyLoad(): Lazily loads documents as an async generator.
-
-See the full [Document Loader](https://js.langchain.com/docs/integrations/documentloader/google_cloudsql_pg) tutorial.
-=======
->>>>>>> e0dcb9f5
 
 ### Document Loader Usage
 
